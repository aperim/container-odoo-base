#!/usr/bin/env python3
"""
test_odoo_config.py - Unit tests for the odoo_config.py script.

This test suite ensures that the odoo_config.py script functions as expected,
including setting default values, getting and setting configuration values,
and handling admin password and Redis configuration.

Author: Troy Kelly
Contact: troy@aperim.com

History:
    2024-09-14: Initial creation of comprehensive test suite for updated odoo_config.py.
    2024-09-15: Updated tests to accommodate refactored REDIS_DEFAULTS computation.
"""

import os
import signal
import sys
import unittest
from typing import Dict, Optional
from unittest.mock import MagicMock, mock_open, patch

# Import the module to test
sys.path.append(os.path.abspath('tools/src'))
import odoo_config  # noqa: E402


class TestOdooConfig(unittest.TestCase):
    """Unit tests for odoo_config.py."""

    def setUp(self) -> None:
        """Set up mocks and initial conditions for tests."""
        # Mock the CONFIG_FILE_PATH
        self.config_file_path = '/tmp/odoo.conf'
        odoo_config.CONFIG_FILE_PATH = self.config_file_path
        odoo_config.LOCK_FILE_PATH = self.config_file_path + '.lock'

        # Ensure the config file does not exist before each test
        if os.path.exists(self.config_file_path):
            os.remove(self.config_file_path)
        if os.path.exists(self.config_file_path + '.lock'):
            os.remove(self.config_file_path + '.lock')

        # Mock environment variables
        self.env_patcher = patch.dict('os.environ', {
            'REDIS_PASSWORD': 'redis_pass',
            'ODOO_MASTER_PASSWORD': 'master_pass',
        })
        self.env_patcher.start()

    def tearDown(self) -> None:
        """Clean up after tests."""
        # Stop all patches
        self.env_patcher.stop()

        # Remove the config file after each test
        if os.path.exists(self.config_file_path):
            os.remove(self.config_file_path)

    @patch('os.fsync')
    @patch('fcntl.flock')
    @patch('os.makedirs')
<<<<<<< HEAD
    @patch('os.fdopen')
    @patch('os.open')
    @patch('builtins.open', new_callable=mock_open)
    def test_ensure_config_file_exists_creates_file(self, mock_open_file: MagicMock, mock_os_open: MagicMock, mock_fdopen: MagicMock, mock_makedirs: MagicMock, mock_flock: MagicMock, mock_fsync: MagicMock) -> None:
        """Test that ensure_config_file_exists creates the config file with [options] section when it does not exist."""
        mock_os_open.return_value = 3
        tmp_handle = MagicMock()
        tmp_handle.read.return_value = ''
        mock_fdopen.return_value.__enter__.return_value = tmp_handle

        odoo_config.ensure_config_file_exists()

        mock_open_file.assert_called_with(self.config_file_path + '.lock', 'a', encoding='utf-8')
        mock_os_open.assert_called_with(self.config_file_path, os.O_RDWR | os.O_CREAT)
        mock_fdopen.assert_called_with(3, 'r+', encoding='utf-8')
        tmp_handle.write.assert_called_once_with('[options]\n')
=======
    @patch('builtins.open', new_callable=mock_open, read_data='')
    def test_ensure_config_file_exists_creates_file(self, mock_file: MagicMock, mock_makedirs: MagicMock, mock_flock: MagicMock, mock_fsync: MagicMock) -> None:
        """Test that ensure_config_file_exists creates the config file with [options] section when it does not exist."""
        odoo_config.ensure_config_file_exists()
        mock_file.assert_any_call(self.config_file_path + '.lock', 'a', encoding='utf-8')
        mock_file.assert_any_call(self.config_file_path, 'a+', encoding='utf-8')
        mock_file().write.assert_called_once_with('[options]\n')
>>>>>>> 1417ddd5
        self.assertEqual(mock_flock.call_count, 2)
        print("Test ensure_config_file_exists_creates_file passed.")

    @patch('os.fsync')
    @patch('fcntl.flock')
    @patch('os.makedirs')
<<<<<<< HEAD
    @patch('os.fdopen')
    @patch('os.open')
    @patch('builtins.open', new_callable=mock_open)
    def test_ensure_config_file_exists_adds_options_section(self, mock_open_file: MagicMock, mock_os_open: MagicMock, mock_fdopen: MagicMock, mock_makedirs: MagicMock, mock_flock: MagicMock, mock_fsync: MagicMock) -> None:
        """Test that ensure_config_file_exists adds [options] section if missing."""
        mock_os_open.return_value = 3
        tmp_handle = MagicMock()
        tmp_handle.read.return_value = '[other_section]\nkey=value\n'
        mock_fdopen.return_value.__enter__.return_value = tmp_handle

        odoo_config.ensure_config_file_exists()

        mock_open_file.assert_called_with(self.config_file_path + '.lock', 'a', encoding='utf-8')
        mock_os_open.assert_called_with(self.config_file_path, os.O_RDWR | os.O_CREAT)
        mock_fdopen.assert_called_with(3, 'r+', encoding='utf-8')
        tmp_handle.seek.assert_any_call(0)
        tmp_handle.write.assert_called_once_with('[options]\n[other_section]\nkey=value\n')
=======
    @patch('builtins.open', new_callable=mock_open, read_data='[other_section]\nkey=value\n')
    def test_ensure_config_file_exists_adds_options_section(self, mock_file: MagicMock, mock_makedirs: MagicMock, mock_flock: MagicMock, mock_fsync: MagicMock) -> None:
        """Test that ensure_config_file_exists adds [options] section if missing."""
        odoo_config.ensure_config_file_exists()
        mock_file.assert_any_call(self.config_file_path + '.lock', 'a', encoding='utf-8')
        mock_file.assert_any_call(self.config_file_path, 'a+', encoding='utf-8')
        handle = mock_file()
        handle.seek.assert_any_call(0)
        handle.write.assert_called_once_with('[options]\n[other_section]\nkey=value\n')
>>>>>>> 1417ddd5
        self.assertEqual(mock_flock.call_count, 2)
        print("Test ensure_config_file_exists_adds_options_section passed.")

    @patch('os.fsync')
    @patch('fcntl.flock')
    @patch('os.makedirs')
<<<<<<< HEAD
    @patch('os.fdopen')
    @patch('os.open')
    @patch('builtins.open', new_callable=mock_open)
    def test_ensure_config_file_exists_no_changes(self, mock_open_file: MagicMock, mock_os_open: MagicMock, mock_fdopen: MagicMock, mock_makedirs: MagicMock, mock_flock: MagicMock, mock_fsync: MagicMock) -> None:
        """Test that ensure_config_file_exists makes no changes if [options] exists."""
        mock_os_open.return_value = 3
        tmp_handle = MagicMock()
        tmp_handle.read.return_value = '[options]\nkey=value\n'
        mock_fdopen.return_value.__enter__.return_value = tmp_handle

        odoo_config.ensure_config_file_exists()

        mock_open_file.assert_called_with(self.config_file_path + '.lock', 'a', encoding='utf-8')
        mock_os_open.assert_called_with(self.config_file_path, os.O_RDWR | os.O_CREAT)
        mock_fdopen.assert_called_with(3, 'r+', encoding='utf-8')
        tmp_handle.write.assert_not_called()
=======
    @patch('builtins.open', new_callable=mock_open, read_data='[options]\nkey=value\n')
    def test_ensure_config_file_exists_no_changes(self, mock_file: MagicMock, mock_makedirs: MagicMock, mock_flock: MagicMock, mock_fsync: MagicMock) -> None:
        """Test that ensure_config_file_exists makes no changes if [options] exists."""
        odoo_config.ensure_config_file_exists()
        mock_file.assert_any_call(self.config_file_path + '.lock', 'a', encoding='utf-8')
        mock_file.assert_any_call(self.config_file_path, 'a+', encoding='utf-8')
        handle = mock_file()
        handle.write.assert_not_called()
>>>>>>> 1417ddd5
        self.assertEqual(mock_flock.call_count, 2)
        print("Test ensure_config_file_exists_no_changes passed.")

    @patch('fcntl.flock')
    @patch('builtins.open', new_callable=mock_open, read_data='[options]\nkey=value\n')
    def test_read_config_lines(self, mock_file: MagicMock, mock_flock: MagicMock) -> None:
        """Test reading config lines."""
        lines = odoo_config.read_config_lines()
        self.assertEqual(lines, ['[options]\n', 'key=value\n'])
        mock_file.assert_any_call(self.config_file_path + '.lock', 'a', encoding='utf-8')
        mock_file.assert_any_call(self.config_file_path, 'r', encoding='utf-8')
        self.assertEqual(mock_flock.call_count, 2)
        print("Test read_config_lines passed.")

    @patch('os.replace')
<<<<<<< HEAD
    @patch('os.close')
    @patch('os.open')
=======
>>>>>>> 1417ddd5
    @patch('os.fdopen')
    @patch('tempfile.mkstemp')
    @patch('os.fsync')
    @patch('fcntl.flock')
    @patch('os.makedirs')
    @patch('builtins.open', new_callable=mock_open)
    def test_write_config_lines(self, mock_open_file: MagicMock, mock_makedirs: MagicMock,
                               mock_flock: MagicMock, mock_fsync: MagicMock, mock_mkstemp: MagicMock,
<<<<<<< HEAD
                               mock_fdopen: MagicMock, mock_os_open: MagicMock, mock_close: MagicMock,
                               mock_replace: MagicMock) -> None:
=======
                               mock_fdopen: MagicMock, mock_replace: MagicMock) -> None:
>>>>>>> 1417ddd5
        """Test writing config lines atomically."""
        lines = ['[options]\n', 'key=value\n']
        mock_mkstemp.return_value = (3, '/tmp/tmpfile')
        mock_tmp = MagicMock()
        mock_fdopen.return_value.__enter__.return_value = mock_tmp
<<<<<<< HEAD
        mock_os_open.return_value = 10

        odoo_config.write_config_lines(lines)

=======
        odoo_config.write_config_lines(lines)
>>>>>>> 1417ddd5
        mock_mkstemp.assert_called_once()
        mock_tmp.writelines.assert_called_with(lines)
        mock_replace.assert_called_with('/tmp/tmpfile', self.config_file_path)
        mock_open_file.assert_any_call(self.config_file_path + '.lock', 'a', encoding='utf-8')
<<<<<<< HEAD
        mock_os_open.assert_called_with(os.path.dirname(self.config_file_path), os.O_DIRECTORY)
        mock_close.assert_called_with(10)
=======
>>>>>>> 1417ddd5
        self.assertGreaterEqual(mock_flock.call_count, 2)
        print("Test write_config_lines passed.")

    def test_remove_commented_option(self) -> None:
        """Test that remove_commented_option removes commented out options."""
        lines = [
            '[options]\n',
            '; key = old_value\n',
            '# another_key = another_value\n',
            'key = value\n',
            'normal_line\n'
        ]
        odoo_config.remove_commented_option(lines, 'key')
        self.assertNotIn('; key = old_value\n', lines)
        self.assertIn('key = value\n', lines)
        self.assertEqual(len(lines), 4)
        print("Test remove_commented_option passed.")

    @patch('odoo_config.write_config_lines')
    @patch('odoo_config.read_config_lines')
    def test_set_defaults(self, mock_read: MagicMock, mock_write: MagicMock) -> None:
        """Test setting default values without replacing the entire file."""
        mock_read.return_value = [
            '[options]\n',
            'existing_key = existing_value\n',
            '; addons_path = /old/path\n'
        ]
        odoo_config.set_defaults()
        mock_write.assert_called_once()
        updated_lines = mock_write.call_args[0][0]
        self.assertIn('addons_path = /opt/odoo/community,/opt/odoo/enterprise,/opt/odoo/extras\n', updated_lines)
        self.assertNotIn('; addons_path = /old/path\n', updated_lines)
        print("Test set_defaults passed.")

    @patch('odoo_config.write_config_lines')
    @patch('odoo_config.read_config_lines', return_value=[])
    def test_set_config_new_section(self, mock_read: MagicMock, mock_write: MagicMock) -> None:
        """Test setting a configuration value when the section doesn't exist."""
        odoo_config.set_config('new_section', 'new_key', 'new_value')
        mock_write.assert_called_once()
        updated_lines = mock_write.call_args[0][0]
        self.assertIn('[new_section]\n', updated_lines)
        self.assertIn('new_key = new_value\n', updated_lines)
        print("Test set_config_new_section passed.")

    @patch('odoo_config.write_config_lines')
    @patch('odoo_config.read_config_lines', return_value=['[options]\n'])
    def test_set_config_existing_section(self, mock_read: MagicMock, mock_write: MagicMock) -> None:
        """Test setting a configuration value when the section exists."""
        odoo_config.set_config('options', 'key', 'value')
        mock_write.assert_called_once()
        updated_lines = mock_write.call_args[0][0]
        self.assertIn('[options]\n', updated_lines)
        self.assertIn('key = value\n', updated_lines)
        print("Test set_config_existing_section passed.")

    @patch('odoo_config.write_config_lines')
    @patch('odoo_config.read_config_lines', return_value=[
        '[options]\n',
        'key = old_value\n'
    ])
    def test_set_config_update_existing_key(self, mock_read: MagicMock, mock_write: MagicMock) -> None:
        """Test updating an existing configuration value."""
        odoo_config.set_config('options', 'key', 'new_value')
        mock_write.assert_called_once()
        updated_lines = mock_write.call_args[0][0]
        self.assertIn('key = new_value\n', updated_lines)
        self.assertNotIn('key = old_value\n', updated_lines)
        print("Test set_config_update_existing_key passed.")

    @patch('odoo_config.read_config_lines', return_value=[])
    def test_get_config_missing_key(self, mock_read: MagicMock) -> None:
        """Test getting a configuration value that doesn't exist."""
        with self.assertRaises(SystemExit) as cm:
            odoo_config.get_config('options', 'missing_key')
        self.assertEqual(cm.exception.code, 1)
        print("Test get_config_missing_key passed.")

    @patch('odoo_config.read_config_lines', return_value=[
        '[options]\n',
        'key = value\n'
    ])
    def test_get_config_success(self, mock_read: MagicMock) -> None:
        """Test getting a configuration value successfully."""
        with patch('builtins.print') as mock_print:
            odoo_config.get_config('options', 'key')
            mock_print.assert_called_with('value')
        print("Test get_config_success passed.")

    @patch('odoo_config.set_config')
    def test_set_admin_password(self, mock_set_config: MagicMock) -> None:
        """Test setting the admin password."""
        odoo_config.set_admin_password('admin_pass')
        mock_set_config.assert_called_with('options', 'admin_passwd', 'admin_pass')
        print("Test set_admin_password passed.")

    @patch('odoo_config.set_config')
    @patch('odoo_config.get_redis_defaults')
    def test_set_redis_configuration(self, mock_get_redis_defaults: MagicMock, mock_set_config: MagicMock) -> None:
        """Test setting Redis configuration with mocked defaults."""
        # Mock the redis defaults
        mock_defaults: Dict[str, Optional[str]] = {
            'redis_session': 'true',
            'redis_host': 'redis',
            'redis_port': '6379',
            'redis_expire': '432000',
            'redis_username': 'default',
            'redis_password': 'password',
            'redis_ssl_ca_certs': None
        }
        mock_get_redis_defaults.return_value = mock_defaults

        odoo_config.set_redis_configuration()

        calls = [
            unittest.mock.call('options', key, value)
            for key, value in mock_defaults.items()
            if value is not None
        ]
        mock_set_config.assert_has_calls(calls, any_order=True)
        print("Test set_redis_configuration passed.")

    @patch('os.getenv', return_value='master_pass')
    @patch('odoo_config.set_admin_password')
    def test_main_set_admin_password_from_env(self, mock_set_admin_password: MagicMock, mock_getenv: MagicMock) -> None:
        """Test setting admin password from environment variable."""
        testargs = ['odoo_config.py', '--set-admin-password']
        with patch.object(sys, 'argv', testargs):
            odoo_config.main()
            mock_set_admin_password.assert_called_with('master_pass')
        print("Test main_set_admin_password_from_env passed.")

    @patch('builtins.open', new_callable=mock_open, read_data='[options]\nkey=value\n')
    def test_show_config_file(self, mock_file: MagicMock) -> None:
        """Test displaying the content of the config file."""
        with patch('builtins.print') as mock_print:
            odoo_config.show_config_file()
            mock_print.assert_any_call('## odoo_config: Use --help for usage information\n')
            mock_print.assert_any_call('[options]\nkey=value\n')
        print("Test show_config_file passed.")

    @patch('signal.signal')
    def test_signal_handling_setup(self, mock_signal: MagicMock) -> None:
        """Test that signal handlers are set up correctly in main."""
        with patch.object(sys, 'argv', ['odoo_config.py']):
            with patch('odoo_config.ensure_config_file_exists'):
                with patch('odoo_config.show_config_file'):
                    odoo_config.main()
                    mock_signal.assert_any_call(signal.SIGINT, odoo_config.signal_handler)
                    mock_signal.assert_any_call(signal.SIGTERM, odoo_config.signal_handler)
        print("Test signal_handling_setup passed.")

    @patch('sys.exit')
    def test_signal_handler(self, mock_exit: MagicMock) -> None:
        """Test that signal_handler exits the program."""
        with patch('builtins.print') as mock_print:
            odoo_config.signal_handler(signal.SIGTERM, None)
            mock_print.assert_called_with("Received signal 15, terminating gracefully.", file=sys.stderr)
            mock_exit.assert_called_with(1)
        print("Test signal_handler passed.")


if __name__ == '__main__':
    unittest.main()<|MERGE_RESOLUTION|>--- conflicted
+++ resolved
@@ -61,7 +61,6 @@
     @patch('os.fsync')
     @patch('fcntl.flock')
     @patch('os.makedirs')
-<<<<<<< HEAD
     @patch('os.fdopen')
     @patch('os.open')
     @patch('builtins.open', new_callable=mock_open)
@@ -78,22 +77,12 @@
         mock_os_open.assert_called_with(self.config_file_path, os.O_RDWR | os.O_CREAT)
         mock_fdopen.assert_called_with(3, 'r+', encoding='utf-8')
         tmp_handle.write.assert_called_once_with('[options]\n')
-=======
-    @patch('builtins.open', new_callable=mock_open, read_data='')
-    def test_ensure_config_file_exists_creates_file(self, mock_file: MagicMock, mock_makedirs: MagicMock, mock_flock: MagicMock, mock_fsync: MagicMock) -> None:
-        """Test that ensure_config_file_exists creates the config file with [options] section when it does not exist."""
-        odoo_config.ensure_config_file_exists()
-        mock_file.assert_any_call(self.config_file_path + '.lock', 'a', encoding='utf-8')
-        mock_file.assert_any_call(self.config_file_path, 'a+', encoding='utf-8')
-        mock_file().write.assert_called_once_with('[options]\n')
->>>>>>> 1417ddd5
         self.assertEqual(mock_flock.call_count, 2)
         print("Test ensure_config_file_exists_creates_file passed.")
 
     @patch('os.fsync')
     @patch('fcntl.flock')
     @patch('os.makedirs')
-<<<<<<< HEAD
     @patch('os.fdopen')
     @patch('os.open')
     @patch('builtins.open', new_callable=mock_open)
@@ -111,24 +100,12 @@
         mock_fdopen.assert_called_with(3, 'r+', encoding='utf-8')
         tmp_handle.seek.assert_any_call(0)
         tmp_handle.write.assert_called_once_with('[options]\n[other_section]\nkey=value\n')
-=======
-    @patch('builtins.open', new_callable=mock_open, read_data='[other_section]\nkey=value\n')
-    def test_ensure_config_file_exists_adds_options_section(self, mock_file: MagicMock, mock_makedirs: MagicMock, mock_flock: MagicMock, mock_fsync: MagicMock) -> None:
-        """Test that ensure_config_file_exists adds [options] section if missing."""
-        odoo_config.ensure_config_file_exists()
-        mock_file.assert_any_call(self.config_file_path + '.lock', 'a', encoding='utf-8')
-        mock_file.assert_any_call(self.config_file_path, 'a+', encoding='utf-8')
-        handle = mock_file()
-        handle.seek.assert_any_call(0)
-        handle.write.assert_called_once_with('[options]\n[other_section]\nkey=value\n')
->>>>>>> 1417ddd5
         self.assertEqual(mock_flock.call_count, 2)
         print("Test ensure_config_file_exists_adds_options_section passed.")
 
     @patch('os.fsync')
     @patch('fcntl.flock')
     @patch('os.makedirs')
-<<<<<<< HEAD
     @patch('os.fdopen')
     @patch('os.open')
     @patch('builtins.open', new_callable=mock_open)
@@ -145,16 +122,6 @@
         mock_os_open.assert_called_with(self.config_file_path, os.O_RDWR | os.O_CREAT)
         mock_fdopen.assert_called_with(3, 'r+', encoding='utf-8')
         tmp_handle.write.assert_not_called()
-=======
-    @patch('builtins.open', new_callable=mock_open, read_data='[options]\nkey=value\n')
-    def test_ensure_config_file_exists_no_changes(self, mock_file: MagicMock, mock_makedirs: MagicMock, mock_flock: MagicMock, mock_fsync: MagicMock) -> None:
-        """Test that ensure_config_file_exists makes no changes if [options] exists."""
-        odoo_config.ensure_config_file_exists()
-        mock_file.assert_any_call(self.config_file_path + '.lock', 'a', encoding='utf-8')
-        mock_file.assert_any_call(self.config_file_path, 'a+', encoding='utf-8')
-        handle = mock_file()
-        handle.write.assert_not_called()
->>>>>>> 1417ddd5
         self.assertEqual(mock_flock.call_count, 2)
         print("Test ensure_config_file_exists_no_changes passed.")
 
@@ -170,11 +137,8 @@
         print("Test read_config_lines passed.")
 
     @patch('os.replace')
-<<<<<<< HEAD
     @patch('os.close')
     @patch('os.open')
-=======
->>>>>>> 1417ddd5
     @patch('os.fdopen')
     @patch('tempfile.mkstemp')
     @patch('os.fsync')
@@ -183,34 +147,23 @@
     @patch('builtins.open', new_callable=mock_open)
     def test_write_config_lines(self, mock_open_file: MagicMock, mock_makedirs: MagicMock,
                                mock_flock: MagicMock, mock_fsync: MagicMock, mock_mkstemp: MagicMock,
-<<<<<<< HEAD
                                mock_fdopen: MagicMock, mock_os_open: MagicMock, mock_close: MagicMock,
                                mock_replace: MagicMock) -> None:
-=======
-                               mock_fdopen: MagicMock, mock_replace: MagicMock) -> None:
->>>>>>> 1417ddd5
         """Test writing config lines atomically."""
         lines = ['[options]\n', 'key=value\n']
         mock_mkstemp.return_value = (3, '/tmp/tmpfile')
         mock_tmp = MagicMock()
         mock_fdopen.return_value.__enter__.return_value = mock_tmp
-<<<<<<< HEAD
         mock_os_open.return_value = 10
 
         odoo_config.write_config_lines(lines)
 
-=======
-        odoo_config.write_config_lines(lines)
->>>>>>> 1417ddd5
         mock_mkstemp.assert_called_once()
         mock_tmp.writelines.assert_called_with(lines)
         mock_replace.assert_called_with('/tmp/tmpfile', self.config_file_path)
         mock_open_file.assert_any_call(self.config_file_path + '.lock', 'a', encoding='utf-8')
-<<<<<<< HEAD
         mock_os_open.assert_called_with(os.path.dirname(self.config_file_path), os.O_DIRECTORY)
         mock_close.assert_called_with(10)
-=======
->>>>>>> 1417ddd5
         self.assertGreaterEqual(mock_flock.call_count, 2)
         print("Test write_config_lines passed.")
 
