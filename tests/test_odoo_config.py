#!/usr/bin/env python3
"""
test_odoo_config.py - Unit tests for the odoo_config.py script.

This test suite ensures that the odoo_config.py script functions as expected,
including setting default values, getting and setting configuration values,
and handling admin password and Redis configuration.

Author: Troy Kelly
Contact: troy@aperim.com

History:
    2024-09-14: Initial creation of comprehensive test suite for updated odoo_config.py.
    2024-09-15: Updated tests to accommodate refactored REDIS_DEFAULTS computation.
"""

import os
import signal
import sys
import unittest
from typing import Dict, Optional
from unittest.mock import MagicMock, mock_open, patch

# Import the module to test
sys.path.append(os.path.abspath('tools/src'))
import odoo_config  # noqa: E402


class TestOdooConfig(unittest.TestCase):
    """Unit tests for odoo_config.py."""

    def setUp(self) -> None:
        """Set up mocks and initial conditions for tests."""
        # Mock the CONFIG_FILE_PATH
        self.config_file_path = '/tmp/odoo.conf'
        odoo_config.CONFIG_FILE_PATH = self.config_file_path
        odoo_config.LOCK_FILE_PATH = self.config_file_path + '.lock'

        # Ensure the config file does not exist before each test
        if os.path.exists(self.config_file_path):
            os.remove(self.config_file_path)
        if os.path.exists(self.config_file_path + '.lock'):
            os.remove(self.config_file_path + '.lock')

        # Mock environment variables
        self.env_patcher = patch.dict('os.environ', {
            'REDIS_PASSWORD': 'redis_pass',
            'ODOO_MASTER_PASSWORD': 'master_pass',
        })
        self.env_patcher.start()

    def tearDown(self) -> None:
        """Clean up after tests."""
        # Stop all patches
        self.env_patcher.stop()

        # Remove the config file after each test
        if os.path.exists(self.config_file_path):
            os.remove(self.config_file_path)

<<<<<<< HEAD
    @patch('os.fsync')
    @patch('fcntl.flock')
    @patch('os.makedirs')
    @patch('builtins.open', new_callable=mock_open, read_data='')
    def test_ensure_config_file_exists_creates_file(self, mock_file: MagicMock, mock_makedirs: MagicMock, mock_flock: MagicMock, mock_fsync: MagicMock) -> None:
=======
    @patch('fcntl.flock')
    @patch('os.makedirs')
    @patch('builtins.open', new_callable=mock_open, read_data='')
    def test_ensure_config_file_exists_creates_file(self, mock_file: MagicMock, mock_makedirs: MagicMock, mock_flock: MagicMock) -> None:
>>>>>>> 1c4ee076
        """Test that ensure_config_file_exists creates the config file with [options] section when it does not exist."""
        odoo_config.ensure_config_file_exists()
        mock_file.assert_any_call(self.config_file_path + '.lock', 'a', encoding='utf-8')
        mock_file.assert_any_call(self.config_file_path, 'a+', encoding='utf-8')
        mock_file().write.assert_called_once_with('[options]\n')
        self.assertEqual(mock_flock.call_count, 2)
        print("Test ensure_config_file_exists_creates_file passed.")

<<<<<<< HEAD
    @patch('os.fsync')
    @patch('fcntl.flock')
    @patch('os.makedirs')
    @patch('builtins.open', new_callable=mock_open, read_data='[other_section]\nkey=value\n')
    def test_ensure_config_file_exists_adds_options_section(self, mock_file: MagicMock, mock_makedirs: MagicMock, mock_flock: MagicMock, mock_fsync: MagicMock) -> None:
=======
    @patch('fcntl.flock')
    @patch('os.makedirs')
    @patch('builtins.open', new_callable=mock_open, read_data='[other_section]\nkey=value\n')
    def test_ensure_config_file_exists_adds_options_section(self, mock_file: MagicMock, mock_makedirs: MagicMock, mock_flock: MagicMock) -> None:
>>>>>>> 1c4ee076
        """Test that ensure_config_file_exists adds [options] section if missing."""
        odoo_config.ensure_config_file_exists()
        mock_file.assert_any_call(self.config_file_path + '.lock', 'a', encoding='utf-8')
        mock_file.assert_any_call(self.config_file_path, 'a+', encoding='utf-8')
        handle = mock_file()
        handle.seek.assert_any_call(0)
        handle.write.assert_called_once_with('[options]\n[other_section]\nkey=value\n')
        self.assertEqual(mock_flock.call_count, 2)
        print("Test ensure_config_file_exists_adds_options_section passed.")

<<<<<<< HEAD
    @patch('os.fsync')
    @patch('fcntl.flock')
    @patch('os.makedirs')
    @patch('builtins.open', new_callable=mock_open, read_data='[options]\nkey=value\n')
    def test_ensure_config_file_exists_no_changes(self, mock_file: MagicMock, mock_makedirs: MagicMock, mock_flock: MagicMock, mock_fsync: MagicMock) -> None:
=======
    @patch('fcntl.flock')
    @patch('os.makedirs')
    @patch('builtins.open', new_callable=mock_open, read_data='[options]\nkey=value\n')
    def test_ensure_config_file_exists_no_changes(self, mock_file: MagicMock, mock_makedirs: MagicMock, mock_flock: MagicMock) -> None:
>>>>>>> 1c4ee076
        """Test that ensure_config_file_exists makes no changes if [options] exists."""
        odoo_config.ensure_config_file_exists()
        mock_file.assert_any_call(self.config_file_path + '.lock', 'a', encoding='utf-8')
        mock_file.assert_any_call(self.config_file_path, 'a+', encoding='utf-8')
        handle = mock_file()
        handle.write.assert_not_called()
        self.assertEqual(mock_flock.call_count, 2)
        print("Test ensure_config_file_exists_no_changes passed.")

    @patch('fcntl.flock')
    @patch('builtins.open', new_callable=mock_open, read_data='[options]\nkey=value\n')
    def test_read_config_lines(self, mock_file: MagicMock, mock_flock: MagicMock) -> None:
        """Test reading config lines."""
        lines = odoo_config.read_config_lines()
        self.assertEqual(lines, ['[options]\n', 'key=value\n'])
        mock_file.assert_any_call(self.config_file_path + '.lock', 'a', encoding='utf-8')
        mock_file.assert_any_call(self.config_file_path, 'r', encoding='utf-8')
        self.assertEqual(mock_flock.call_count, 2)
        print("Test read_config_lines passed.")

    @patch('os.replace')
    @patch('os.fdopen')
    @patch('tempfile.mkstemp')
<<<<<<< HEAD
    @patch('os.fsync')
=======
>>>>>>> 1c4ee076
    @patch('fcntl.flock')
    @patch('os.makedirs')
    @patch('builtins.open', new_callable=mock_open)
    def test_write_config_lines(self, mock_open_file: MagicMock, mock_makedirs: MagicMock,
<<<<<<< HEAD
                               mock_flock: MagicMock, mock_fsync: MagicMock, mock_mkstemp: MagicMock,
=======
                               mock_flock: MagicMock, mock_mkstemp: MagicMock,
>>>>>>> 1c4ee076
                               mock_fdopen: MagicMock, mock_replace: MagicMock) -> None:
        """Test writing config lines atomically."""
        lines = ['[options]\n', 'key=value\n']
        mock_mkstemp.return_value = (3, '/tmp/tmpfile')
        mock_tmp = MagicMock()
        mock_fdopen.return_value.__enter__.return_value = mock_tmp
        odoo_config.write_config_lines(lines)
        mock_mkstemp.assert_called_once()
        mock_tmp.writelines.assert_called_with(lines)
        mock_replace.assert_called_with('/tmp/tmpfile', self.config_file_path)
        mock_open_file.assert_any_call(self.config_file_path + '.lock', 'a', encoding='utf-8')
        self.assertGreaterEqual(mock_flock.call_count, 2)
        print("Test write_config_lines passed.")

    def test_remove_commented_option(self) -> None:
        """Test that remove_commented_option removes commented out options."""
        lines = [
            '[options]\n',
            '; key = old_value\n',
            '# another_key = another_value\n',
            'key = value\n',
            'normal_line\n'
        ]
        odoo_config.remove_commented_option(lines, 'key')
        self.assertNotIn('; key = old_value\n', lines)
        self.assertIn('key = value\n', lines)
        self.assertEqual(len(lines), 4)
        print("Test remove_commented_option passed.")

    @patch('odoo_config.write_config_lines')
    @patch('odoo_config.read_config_lines')
    def test_set_defaults(self, mock_read: MagicMock, mock_write: MagicMock) -> None:
        """Test setting default values without replacing the entire file."""
        mock_read.return_value = [
            '[options]\n',
            'existing_key = existing_value\n',
            '; addons_path = /old/path\n'
        ]
        odoo_config.set_defaults()
        mock_write.assert_called_once()
        updated_lines = mock_write.call_args[0][0]
        self.assertIn('addons_path = /opt/odoo/community,/opt/odoo/enterprise,/opt/odoo/extras\n', updated_lines)
        self.assertNotIn('; addons_path = /old/path\n', updated_lines)
        print("Test set_defaults passed.")

    @patch('odoo_config.write_config_lines')
    @patch('odoo_config.read_config_lines', return_value=[])
    def test_set_config_new_section(self, mock_read: MagicMock, mock_write: MagicMock) -> None:
        """Test setting a configuration value when the section doesn't exist."""
        odoo_config.set_config('new_section', 'new_key', 'new_value')
        mock_write.assert_called_once()
        updated_lines = mock_write.call_args[0][0]
        self.assertIn('[new_section]\n', updated_lines)
        self.assertIn('new_key = new_value\n', updated_lines)
        print("Test set_config_new_section passed.")

    @patch('odoo_config.write_config_lines')
    @patch('odoo_config.read_config_lines', return_value=['[options]\n'])
    def test_set_config_existing_section(self, mock_read: MagicMock, mock_write: MagicMock) -> None:
        """Test setting a configuration value when the section exists."""
        odoo_config.set_config('options', 'key', 'value')
        mock_write.assert_called_once()
        updated_lines = mock_write.call_args[0][0]
        self.assertIn('[options]\n', updated_lines)
        self.assertIn('key = value\n', updated_lines)
        print("Test set_config_existing_section passed.")

    @patch('odoo_config.write_config_lines')
    @patch('odoo_config.read_config_lines', return_value=[
        '[options]\n',
        'key = old_value\n'
    ])
    def test_set_config_update_existing_key(self, mock_read: MagicMock, mock_write: MagicMock) -> None:
        """Test updating an existing configuration value."""
        odoo_config.set_config('options', 'key', 'new_value')
        mock_write.assert_called_once()
        updated_lines = mock_write.call_args[0][0]
        self.assertIn('key = new_value\n', updated_lines)
        self.assertNotIn('key = old_value\n', updated_lines)
        print("Test set_config_update_existing_key passed.")

    @patch('odoo_config.read_config_lines', return_value=[])
    def test_get_config_missing_key(self, mock_read: MagicMock) -> None:
        """Test getting a configuration value that doesn't exist."""
        with self.assertRaises(SystemExit) as cm:
            odoo_config.get_config('options', 'missing_key')
        self.assertEqual(cm.exception.code, 1)
        print("Test get_config_missing_key passed.")

    @patch('odoo_config.read_config_lines', return_value=[
        '[options]\n',
        'key = value\n'
    ])
    def test_get_config_success(self, mock_read: MagicMock) -> None:
        """Test getting a configuration value successfully."""
        with patch('builtins.print') as mock_print:
            odoo_config.get_config('options', 'key')
            mock_print.assert_called_with('value')
        print("Test get_config_success passed.")

    @patch('odoo_config.set_config')
    def test_set_admin_password(self, mock_set_config: MagicMock) -> None:
        """Test setting the admin password."""
        odoo_config.set_admin_password('admin_pass')
        mock_set_config.assert_called_with('options', 'admin_passwd', 'admin_pass')
        print("Test set_admin_password passed.")

    @patch('odoo_config.set_config')
    @patch('odoo_config.get_redis_defaults')
    def test_set_redis_configuration(self, mock_get_redis_defaults: MagicMock, mock_set_config: MagicMock) -> None:
        """Test setting Redis configuration with mocked defaults."""
        # Mock the redis defaults
        mock_defaults: Dict[str, Optional[str]] = {
            'redis_session': 'true',
            'redis_host': 'redis',
            'redis_port': '6379',
            'redis_expire': '432000',
            'redis_username': 'default',
            'redis_password': 'password',
            'redis_ssl_ca_certs': None
        }
        mock_get_redis_defaults.return_value = mock_defaults

        odoo_config.set_redis_configuration()

        calls = [
            unittest.mock.call('options', key, value)
            for key, value in mock_defaults.items()
            if value is not None
        ]
        mock_set_config.assert_has_calls(calls, any_order=True)
        print("Test set_redis_configuration passed.")

    @patch('os.getenv', return_value='master_pass')
    @patch('odoo_config.set_admin_password')
    def test_main_set_admin_password_from_env(self, mock_set_admin_password: MagicMock, mock_getenv: MagicMock) -> None:
        """Test setting admin password from environment variable."""
        testargs = ['odoo_config.py', '--set-admin-password']
        with patch.object(sys, 'argv', testargs):
            odoo_config.main()
            mock_set_admin_password.assert_called_with('master_pass')
        print("Test main_set_admin_password_from_env passed.")

    @patch('builtins.open', new_callable=mock_open, read_data='[options]\nkey=value\n')
    def test_show_config_file(self, mock_file: MagicMock) -> None:
        """Test displaying the content of the config file."""
        with patch('builtins.print') as mock_print:
            odoo_config.show_config_file()
            mock_print.assert_any_call('## odoo_config: Use --help for usage information\n')
            mock_print.assert_any_call('[options]\nkey=value\n')
        print("Test show_config_file passed.")

    @patch('signal.signal')
    def test_signal_handling_setup(self, mock_signal: MagicMock) -> None:
        """Test that signal handlers are set up correctly in main."""
        with patch.object(sys, 'argv', ['odoo_config.py']):
            with patch('odoo_config.ensure_config_file_exists'):
                with patch('odoo_config.show_config_file'):
                    odoo_config.main()
                    mock_signal.assert_any_call(signal.SIGINT, odoo_config.signal_handler)
                    mock_signal.assert_any_call(signal.SIGTERM, odoo_config.signal_handler)
        print("Test signal_handling_setup passed.")

    @patch('sys.exit')
    def test_signal_handler(self, mock_exit: MagicMock) -> None:
        """Test that signal_handler exits the program."""
        with patch('builtins.print') as mock_print:
            odoo_config.signal_handler(signal.SIGTERM, None)
            mock_print.assert_called_with("Received signal 15, terminating gracefully.", file=sys.stderr)
            mock_exit.assert_called_with(1)
        print("Test signal_handler passed.")


if __name__ == '__main__':
    unittest.main()<|MERGE_RESOLUTION|>--- conflicted
+++ resolved
@@ -58,18 +58,11 @@
         if os.path.exists(self.config_file_path):
             os.remove(self.config_file_path)
 
-<<<<<<< HEAD
     @patch('os.fsync')
     @patch('fcntl.flock')
     @patch('os.makedirs')
     @patch('builtins.open', new_callable=mock_open, read_data='')
     def test_ensure_config_file_exists_creates_file(self, mock_file: MagicMock, mock_makedirs: MagicMock, mock_flock: MagicMock, mock_fsync: MagicMock) -> None:
-=======
-    @patch('fcntl.flock')
-    @patch('os.makedirs')
-    @patch('builtins.open', new_callable=mock_open, read_data='')
-    def test_ensure_config_file_exists_creates_file(self, mock_file: MagicMock, mock_makedirs: MagicMock, mock_flock: MagicMock) -> None:
->>>>>>> 1c4ee076
         """Test that ensure_config_file_exists creates the config file with [options] section when it does not exist."""
         odoo_config.ensure_config_file_exists()
         mock_file.assert_any_call(self.config_file_path + '.lock', 'a', encoding='utf-8')
@@ -78,18 +71,11 @@
         self.assertEqual(mock_flock.call_count, 2)
         print("Test ensure_config_file_exists_creates_file passed.")
 
-<<<<<<< HEAD
     @patch('os.fsync')
     @patch('fcntl.flock')
     @patch('os.makedirs')
     @patch('builtins.open', new_callable=mock_open, read_data='[other_section]\nkey=value\n')
     def test_ensure_config_file_exists_adds_options_section(self, mock_file: MagicMock, mock_makedirs: MagicMock, mock_flock: MagicMock, mock_fsync: MagicMock) -> None:
-=======
-    @patch('fcntl.flock')
-    @patch('os.makedirs')
-    @patch('builtins.open', new_callable=mock_open, read_data='[other_section]\nkey=value\n')
-    def test_ensure_config_file_exists_adds_options_section(self, mock_file: MagicMock, mock_makedirs: MagicMock, mock_flock: MagicMock) -> None:
->>>>>>> 1c4ee076
         """Test that ensure_config_file_exists adds [options] section if missing."""
         odoo_config.ensure_config_file_exists()
         mock_file.assert_any_call(self.config_file_path + '.lock', 'a', encoding='utf-8')
@@ -100,18 +86,11 @@
         self.assertEqual(mock_flock.call_count, 2)
         print("Test ensure_config_file_exists_adds_options_section passed.")
 
-<<<<<<< HEAD
     @patch('os.fsync')
     @patch('fcntl.flock')
     @patch('os.makedirs')
     @patch('builtins.open', new_callable=mock_open, read_data='[options]\nkey=value\n')
     def test_ensure_config_file_exists_no_changes(self, mock_file: MagicMock, mock_makedirs: MagicMock, mock_flock: MagicMock, mock_fsync: MagicMock) -> None:
-=======
-    @patch('fcntl.flock')
-    @patch('os.makedirs')
-    @patch('builtins.open', new_callable=mock_open, read_data='[options]\nkey=value\n')
-    def test_ensure_config_file_exists_no_changes(self, mock_file: MagicMock, mock_makedirs: MagicMock, mock_flock: MagicMock) -> None:
->>>>>>> 1c4ee076
         """Test that ensure_config_file_exists makes no changes if [options] exists."""
         odoo_config.ensure_config_file_exists()
         mock_file.assert_any_call(self.config_file_path + '.lock', 'a', encoding='utf-8')
@@ -135,19 +114,12 @@
     @patch('os.replace')
     @patch('os.fdopen')
     @patch('tempfile.mkstemp')
-<<<<<<< HEAD
-    @patch('os.fsync')
-=======
->>>>>>> 1c4ee076
+    @patch('os.fsync')
     @patch('fcntl.flock')
     @patch('os.makedirs')
     @patch('builtins.open', new_callable=mock_open)
     def test_write_config_lines(self, mock_open_file: MagicMock, mock_makedirs: MagicMock,
-<<<<<<< HEAD
                                mock_flock: MagicMock, mock_fsync: MagicMock, mock_mkstemp: MagicMock,
-=======
-                               mock_flock: MagicMock, mock_mkstemp: MagicMock,
->>>>>>> 1c4ee076
                                mock_fdopen: MagicMock, mock_replace: MagicMock) -> None:
         """Test writing config lines atomically."""
         lines = ['[options]\n', 'key=value\n']
