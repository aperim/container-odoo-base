#!/usr/bin/env python3
"""
test_odoo_config.py - Unit tests for the odoo_config.py script.

This test suite ensures that the odoo_config.py script functions as expected,
including setting default values, getting and setting configuration values,
and handling admin password and Redis configuration.

Author: Troy Kelly
Contact: troy@aperim.com

History:
    2024-09-14: Initial creation of comprehensive test suite for updated odoo_config.py.
    2024-09-15: Updated tests to accommodate refactored REDIS_DEFAULTS computation.
"""

import os
import signal
import sys
import unittest
from typing import Dict, Optional
from unittest.mock import MagicMock, mock_open, patch

# Import the module to test
sys.path.append(os.path.abspath('tools/src'))
import odoo_config  # noqa: E402


class TestOdooConfig(unittest.TestCase):
    """Unit tests for odoo_config.py."""

    def setUp(self) -> None:
        """Set up mocks and initial conditions for tests."""
        # Mock the CONFIG_FILE_PATH
        self.config_file_path = '/tmp/odoo.conf'
        odoo_config.CONFIG_FILE_PATH = self.config_file_path
        odoo_config.LOCK_FILE_PATH = self.config_file_path + '.lock'

        # Ensure the config file does not exist before each test
        if os.path.exists(self.config_file_path):
            os.remove(self.config_file_path)
        if os.path.exists(self.config_file_path + '.lock'):
            os.remove(self.config_file_path + '.lock')

        # Mock environment variables
        self.env_patcher = patch.dict('os.environ', {
            'REDIS_PASSWORD': 'redis_pass',
            'ODOO_MASTER_PASSWORD': 'master_pass',
        })
        self.env_patcher.start()

    def tearDown(self) -> None:
        """Clean up after tests."""
        # Stop all patches
        self.env_patcher.stop()

        # Remove the config file after each test
        if os.path.exists(self.config_file_path):
            os.remove(self.config_file_path)

    @patch('fcntl.flock')
<<<<<<< HEAD
    @patch('os.makedirs')
    @patch('builtins.open', new_callable=mock_open, read_data='')
    def test_ensure_config_file_exists_creates_file(self, mock_file: MagicMock, mock_makedirs: MagicMock, mock_flock: MagicMock) -> None:
=======
    @patch('os.path.exists')
    @patch('builtins.open', new_callable=mock_open, read_data='')
    def test_ensure_config_file_exists_creates_file(self, mock_file: MagicMock, mock_exists: MagicMock, mock_flock: MagicMock) -> None:
>>>>>>> 8fc0af3e
        """Test that ensure_config_file_exists creates the config file with [options] section when it does not exist."""
        odoo_config.ensure_config_file_exists()
        mock_file.assert_any_call(self.config_file_path + '.lock', 'a', encoding='utf-8')
        mock_file.assert_any_call(self.config_file_path, 'a+', encoding='utf-8')
        mock_file().write.assert_called_once_with('[options]\n')
        self.assertEqual(mock_flock.call_count, 2)
        print("Test ensure_config_file_exists_creates_file passed.")

    @patch('fcntl.flock')
<<<<<<< HEAD
    @patch('os.makedirs')
    @patch('builtins.open', new_callable=mock_open, read_data='[other_section]\nkey=value\n')
    def test_ensure_config_file_exists_adds_options_section(self, mock_file: MagicMock, mock_makedirs: MagicMock, mock_flock: MagicMock) -> None:
=======
    @patch('os.path.exists')
    @patch('builtins.open', new_callable=mock_open, read_data='[other_section]\nkey=value\n')
    def test_ensure_config_file_exists_adds_options_section(self, mock_file: MagicMock, mock_exists: MagicMock, mock_flock: MagicMock) -> None:
>>>>>>> 8fc0af3e
        """Test that ensure_config_file_exists adds [options] section if missing."""
        odoo_config.ensure_config_file_exists()
        mock_file.assert_any_call(self.config_file_path + '.lock', 'a', encoding='utf-8')
        mock_file.assert_any_call(self.config_file_path, 'a+', encoding='utf-8')
        handle = mock_file()
        handle.seek.assert_any_call(0)
        handle.write.assert_called_once_with('[options]\n[other_section]\nkey=value\n')
        self.assertEqual(mock_flock.call_count, 2)
        print("Test ensure_config_file_exists_adds_options_section passed.")

    @patch('fcntl.flock')
<<<<<<< HEAD
    @patch('os.makedirs')
    @patch('builtins.open', new_callable=mock_open, read_data='[options]\nkey=value\n')
    def test_ensure_config_file_exists_no_changes(self, mock_file: MagicMock, mock_makedirs: MagicMock, mock_flock: MagicMock) -> None:
=======
    @patch('os.path.exists')
    @patch('builtins.open', new_callable=mock_open, read_data='[options]\nkey=value\n')
    def test_ensure_config_file_exists_no_changes(self, mock_file: MagicMock, mock_exists: MagicMock, mock_flock: MagicMock) -> None:
>>>>>>> 8fc0af3e
        """Test that ensure_config_file_exists makes no changes if [options] exists."""
        odoo_config.ensure_config_file_exists()
        mock_file.assert_any_call(self.config_file_path + '.lock', 'a', encoding='utf-8')
        mock_file.assert_any_call(self.config_file_path, 'a+', encoding='utf-8')
        handle = mock_file()
        handle.write.assert_not_called()
        self.assertEqual(mock_flock.call_count, 2)
        print("Test ensure_config_file_exists_no_changes passed.")

    @patch('fcntl.flock')
    @patch('builtins.open', new_callable=mock_open, read_data='[options]\nkey=value\n')
    def test_read_config_lines(self, mock_file: MagicMock, mock_flock: MagicMock) -> None:
        """Test reading config lines."""
        lines = odoo_config.read_config_lines()
        self.assertEqual(lines, ['[options]\n', 'key=value\n'])
<<<<<<< HEAD
        mock_file.assert_any_call(self.config_file_path + '.lock', 'a', encoding='utf-8')
        mock_file.assert_any_call(self.config_file_path, 'r', encoding='utf-8')
=======
        mock_file.assert_called_with(self.config_file_path, 'r', encoding='utf-8')
>>>>>>> 8fc0af3e
        self.assertEqual(mock_flock.call_count, 2)
        print("Test read_config_lines passed.")

    @patch('os.replace')
    @patch('os.fdopen')
    @patch('tempfile.mkstemp')
<<<<<<< HEAD
    @patch('fcntl.flock')
    @patch('os.makedirs')
    @patch('builtins.open', new_callable=mock_open)
    def test_write_config_lines(self, mock_open_file: MagicMock, mock_makedirs: MagicMock,
                               mock_flock: MagicMock, mock_mkstemp: MagicMock,
=======
    @patch('os.fsync')
    @patch('fcntl.flock')
    @patch('builtins.open', new_callable=mock_open)
    def test_write_config_lines(self, mock_open_file: MagicMock, mock_flock: MagicMock,
                               mock_fsync: MagicMock, mock_mkstemp: MagicMock,
>>>>>>> 8fc0af3e
                               mock_fdopen: MagicMock, mock_replace: MagicMock) -> None:
        """Test writing config lines atomically."""
        lines = ['[options]\n', 'key=value\n']
        mock_mkstemp.return_value = (3, '/tmp/tmpfile')
        mock_tmp = MagicMock()
<<<<<<< HEAD
=======
        mock_tmp.fileno.return_value = 3
>>>>>>> 8fc0af3e
        mock_fdopen.return_value.__enter__.return_value = mock_tmp
        odoo_config.write_config_lines(lines)
        mock_mkstemp.assert_called_once()
        mock_tmp.writelines.assert_called_with(lines)
        mock_replace.assert_called_with('/tmp/tmpfile', self.config_file_path)
<<<<<<< HEAD
        mock_open_file.assert_any_call(self.config_file_path + '.lock', 'a', encoding='utf-8')
=======
        mock_open_file.assert_called_with(self.config_file_path, 'a', encoding='utf-8')
>>>>>>> 8fc0af3e
        self.assertGreaterEqual(mock_flock.call_count, 2)
        print("Test write_config_lines passed.")

    def test_remove_commented_option(self) -> None:
        """Test that remove_commented_option removes commented out options."""
        lines = [
            '[options]\n',
            '; key = old_value\n',
            '# another_key = another_value\n',
            'key = value\n',
            'normal_line\n'
        ]
        odoo_config.remove_commented_option(lines, 'key')
        self.assertNotIn('; key = old_value\n', lines)
        self.assertIn('key = value\n', lines)
        self.assertEqual(len(lines), 4)
        print("Test remove_commented_option passed.")

    @patch('odoo_config.write_config_lines')
    @patch('odoo_config.read_config_lines')
    def test_set_defaults(self, mock_read: MagicMock, mock_write: MagicMock) -> None:
        """Test setting default values without replacing the entire file."""
        mock_read.return_value = [
            '[options]\n',
            'existing_key = existing_value\n',
            '; addons_path = /old/path\n'
        ]
        odoo_config.set_defaults()
        mock_write.assert_called_once()
        updated_lines = mock_write.call_args[0][0]
        self.assertIn('addons_path = /opt/odoo/community,/opt/odoo/enterprise,/opt/odoo/extras\n', updated_lines)
        self.assertNotIn('; addons_path = /old/path\n', updated_lines)
        print("Test set_defaults passed.")

    @patch('odoo_config.write_config_lines')
    @patch('odoo_config.read_config_lines', return_value=[])
    def test_set_config_new_section(self, mock_read: MagicMock, mock_write: MagicMock) -> None:
        """Test setting a configuration value when the section doesn't exist."""
        odoo_config.set_config('new_section', 'new_key', 'new_value')
        mock_write.assert_called_once()
        updated_lines = mock_write.call_args[0][0]
        self.assertIn('[new_section]\n', updated_lines)
        self.assertIn('new_key = new_value\n', updated_lines)
        print("Test set_config_new_section passed.")

    @patch('odoo_config.write_config_lines')
    @patch('odoo_config.read_config_lines', return_value=['[options]\n'])
    def test_set_config_existing_section(self, mock_read: MagicMock, mock_write: MagicMock) -> None:
        """Test setting a configuration value when the section exists."""
        odoo_config.set_config('options', 'key', 'value')
        mock_write.assert_called_once()
        updated_lines = mock_write.call_args[0][0]
        self.assertIn('[options]\n', updated_lines)
        self.assertIn('key = value\n', updated_lines)
        print("Test set_config_existing_section passed.")

    @patch('odoo_config.write_config_lines')
    @patch('odoo_config.read_config_lines', return_value=[
        '[options]\n',
        'key = old_value\n'
    ])
    def test_set_config_update_existing_key(self, mock_read: MagicMock, mock_write: MagicMock) -> None:
        """Test updating an existing configuration value."""
        odoo_config.set_config('options', 'key', 'new_value')
        mock_write.assert_called_once()
        updated_lines = mock_write.call_args[0][0]
        self.assertIn('key = new_value\n', updated_lines)
        self.assertNotIn('key = old_value\n', updated_lines)
        print("Test set_config_update_existing_key passed.")

    @patch('odoo_config.read_config_lines', return_value=[])
    def test_get_config_missing_key(self, mock_read: MagicMock) -> None:
        """Test getting a configuration value that doesn't exist."""
        with self.assertRaises(SystemExit) as cm:
            odoo_config.get_config('options', 'missing_key')
        self.assertEqual(cm.exception.code, 1)
        print("Test get_config_missing_key passed.")

    @patch('odoo_config.read_config_lines', return_value=[
        '[options]\n',
        'key = value\n'
    ])
    def test_get_config_success(self, mock_read: MagicMock) -> None:
        """Test getting a configuration value successfully."""
        with patch('builtins.print') as mock_print:
            odoo_config.get_config('options', 'key')
            mock_print.assert_called_with('value')
        print("Test get_config_success passed.")

    @patch('odoo_config.set_config')
    def test_set_admin_password(self, mock_set_config: MagicMock) -> None:
        """Test setting the admin password."""
        odoo_config.set_admin_password('admin_pass')
        mock_set_config.assert_called_with('options', 'admin_passwd', 'admin_pass')
        print("Test set_admin_password passed.")

    @patch('odoo_config.set_config')
    @patch('odoo_config.get_redis_defaults')
    def test_set_redis_configuration(self, mock_get_redis_defaults: MagicMock, mock_set_config: MagicMock) -> None:
        """Test setting Redis configuration with mocked defaults."""
        # Mock the redis defaults
        mock_defaults: Dict[str, Optional[str]] = {
            'redis_session': 'true',
            'redis_host': 'redis',
            'redis_port': '6379',
            'redis_expire': '432000',
            'redis_username': 'default',
            'redis_password': 'password',
            'redis_ssl_ca_certs': None
        }
        mock_get_redis_defaults.return_value = mock_defaults

        odoo_config.set_redis_configuration()

        calls = [
            unittest.mock.call('options', key, value)
            for key, value in mock_defaults.items()
            if value is not None
        ]
        mock_set_config.assert_has_calls(calls, any_order=True)
        print("Test set_redis_configuration passed.")

    @patch('os.getenv', return_value='master_pass')
    @patch('odoo_config.set_admin_password')
    def test_main_set_admin_password_from_env(self, mock_set_admin_password: MagicMock, mock_getenv: MagicMock) -> None:
        """Test setting admin password from environment variable."""
        testargs = ['odoo_config.py', '--set-admin-password']
        with patch.object(sys, 'argv', testargs):
            odoo_config.main()
            mock_set_admin_password.assert_called_with('master_pass')
        print("Test main_set_admin_password_from_env passed.")

    @patch('builtins.open', new_callable=mock_open, read_data='[options]\nkey=value\n')
    def test_show_config_file(self, mock_file: MagicMock) -> None:
        """Test displaying the content of the config file."""
        with patch('builtins.print') as mock_print:
            odoo_config.show_config_file()
            mock_print.assert_any_call('## odoo_config: Use --help for usage information\n')
            mock_print.assert_any_call('[options]\nkey=value\n')
        print("Test show_config_file passed.")

    @patch('signal.signal')
    def test_signal_handling_setup(self, mock_signal: MagicMock) -> None:
        """Test that signal handlers are set up correctly in main."""
        with patch.object(sys, 'argv', ['odoo_config.py']):
            with patch('odoo_config.ensure_config_file_exists'):
                with patch('odoo_config.show_config_file'):
                    odoo_config.main()
                    mock_signal.assert_any_call(signal.SIGINT, odoo_config.signal_handler)
                    mock_signal.assert_any_call(signal.SIGTERM, odoo_config.signal_handler)
        print("Test signal_handling_setup passed.")

    @patch('sys.exit')
    def test_signal_handler(self, mock_exit: MagicMock) -> None:
        """Test that signal_handler exits the program."""
        with patch('builtins.print') as mock_print:
            odoo_config.signal_handler(signal.SIGTERM, None)
            mock_print.assert_called_with("Received signal 15, terminating gracefully.", file=sys.stderr)
            mock_exit.assert_called_with(1)
        print("Test signal_handler passed.")


if __name__ == '__main__':
    unittest.main()<|MERGE_RESOLUTION|>--- conflicted
+++ resolved
@@ -59,15 +59,9 @@
             os.remove(self.config_file_path)
 
     @patch('fcntl.flock')
-<<<<<<< HEAD
     @patch('os.makedirs')
     @patch('builtins.open', new_callable=mock_open, read_data='')
     def test_ensure_config_file_exists_creates_file(self, mock_file: MagicMock, mock_makedirs: MagicMock, mock_flock: MagicMock) -> None:
-=======
-    @patch('os.path.exists')
-    @patch('builtins.open', new_callable=mock_open, read_data='')
-    def test_ensure_config_file_exists_creates_file(self, mock_file: MagicMock, mock_exists: MagicMock, mock_flock: MagicMock) -> None:
->>>>>>> 8fc0af3e
         """Test that ensure_config_file_exists creates the config file with [options] section when it does not exist."""
         odoo_config.ensure_config_file_exists()
         mock_file.assert_any_call(self.config_file_path + '.lock', 'a', encoding='utf-8')
@@ -77,15 +71,9 @@
         print("Test ensure_config_file_exists_creates_file passed.")
 
     @patch('fcntl.flock')
-<<<<<<< HEAD
     @patch('os.makedirs')
     @patch('builtins.open', new_callable=mock_open, read_data='[other_section]\nkey=value\n')
     def test_ensure_config_file_exists_adds_options_section(self, mock_file: MagicMock, mock_makedirs: MagicMock, mock_flock: MagicMock) -> None:
-=======
-    @patch('os.path.exists')
-    @patch('builtins.open', new_callable=mock_open, read_data='[other_section]\nkey=value\n')
-    def test_ensure_config_file_exists_adds_options_section(self, mock_file: MagicMock, mock_exists: MagicMock, mock_flock: MagicMock) -> None:
->>>>>>> 8fc0af3e
         """Test that ensure_config_file_exists adds [options] section if missing."""
         odoo_config.ensure_config_file_exists()
         mock_file.assert_any_call(self.config_file_path + '.lock', 'a', encoding='utf-8')
@@ -97,15 +85,9 @@
         print("Test ensure_config_file_exists_adds_options_section passed.")
 
     @patch('fcntl.flock')
-<<<<<<< HEAD
     @patch('os.makedirs')
     @patch('builtins.open', new_callable=mock_open, read_data='[options]\nkey=value\n')
     def test_ensure_config_file_exists_no_changes(self, mock_file: MagicMock, mock_makedirs: MagicMock, mock_flock: MagicMock) -> None:
-=======
-    @patch('os.path.exists')
-    @patch('builtins.open', new_callable=mock_open, read_data='[options]\nkey=value\n')
-    def test_ensure_config_file_exists_no_changes(self, mock_file: MagicMock, mock_exists: MagicMock, mock_flock: MagicMock) -> None:
->>>>>>> 8fc0af3e
         """Test that ensure_config_file_exists makes no changes if [options] exists."""
         odoo_config.ensure_config_file_exists()
         mock_file.assert_any_call(self.config_file_path + '.lock', 'a', encoding='utf-8')
@@ -121,50 +103,30 @@
         """Test reading config lines."""
         lines = odoo_config.read_config_lines()
         self.assertEqual(lines, ['[options]\n', 'key=value\n'])
-<<<<<<< HEAD
         mock_file.assert_any_call(self.config_file_path + '.lock', 'a', encoding='utf-8')
         mock_file.assert_any_call(self.config_file_path, 'r', encoding='utf-8')
-=======
-        mock_file.assert_called_with(self.config_file_path, 'r', encoding='utf-8')
->>>>>>> 8fc0af3e
         self.assertEqual(mock_flock.call_count, 2)
         print("Test read_config_lines passed.")
 
     @patch('os.replace')
     @patch('os.fdopen')
     @patch('tempfile.mkstemp')
-<<<<<<< HEAD
     @patch('fcntl.flock')
     @patch('os.makedirs')
     @patch('builtins.open', new_callable=mock_open)
     def test_write_config_lines(self, mock_open_file: MagicMock, mock_makedirs: MagicMock,
                                mock_flock: MagicMock, mock_mkstemp: MagicMock,
-=======
-    @patch('os.fsync')
-    @patch('fcntl.flock')
-    @patch('builtins.open', new_callable=mock_open)
-    def test_write_config_lines(self, mock_open_file: MagicMock, mock_flock: MagicMock,
-                               mock_fsync: MagicMock, mock_mkstemp: MagicMock,
->>>>>>> 8fc0af3e
                                mock_fdopen: MagicMock, mock_replace: MagicMock) -> None:
         """Test writing config lines atomically."""
         lines = ['[options]\n', 'key=value\n']
         mock_mkstemp.return_value = (3, '/tmp/tmpfile')
         mock_tmp = MagicMock()
-<<<<<<< HEAD
-=======
-        mock_tmp.fileno.return_value = 3
->>>>>>> 8fc0af3e
         mock_fdopen.return_value.__enter__.return_value = mock_tmp
         odoo_config.write_config_lines(lines)
         mock_mkstemp.assert_called_once()
         mock_tmp.writelines.assert_called_with(lines)
         mock_replace.assert_called_with('/tmp/tmpfile', self.config_file_path)
-<<<<<<< HEAD
         mock_open_file.assert_any_call(self.config_file_path + '.lock', 'a', encoding='utf-8')
-=======
-        mock_open_file.assert_called_with(self.config_file_path, 'a', encoding='utf-8')
->>>>>>> 8fc0af3e
         self.assertGreaterEqual(mock_flock.call_count, 2)
         print("Test write_config_lines passed.")
 
