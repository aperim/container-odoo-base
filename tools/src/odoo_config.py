#!/usr/bin/env python3
"""
odoo_config.py - Manage the odoo.conf configuration file.

This script allows managing the Odoo configuration file by setting default values,
getting and setting specific configuration values, managing the admin password,
and configuring Redis settings.

Author: Troy Kelly
Contact: troy@aperim.com

History:
    2024-09-12: Initial creation.
    2024-09-13: Refactored to comply with code requirements.
    2024-09-13: Modified to ensure that set_defaults updates or adds default values without overwriting the entire file,
                and that when setting values, any commented out settings are removed.
    2024-09-15: Refactored REDIS_DEFAULTS into a function for better testability.
"""

import argparse
import os
import re
import signal
import sys
import tempfile
import fcntl
from types import FrameType
from typing import Dict, List, Optional


# Constants
CONFIG_FILE_PATH: str = '/etc/odoo/odoo.conf'
LOCK_FILE_PATH: str = CONFIG_FILE_PATH + '.lock'

# Default configuration values
DEFAULTS: Dict[str, str] = {
    'addons_path': '/opt/odoo/community,/opt/odoo/enterprise,/opt/odoo/extras',
    'db_maxconn': '64',
    'limit_memory_hard': '2684354560',
    'limit_memory_soft': '2147483648',
    'limit_request': '8192',
    'limit_time_cpu': '60',
    'limit_time_real': '120',
    'db_host': os.getenv('POSTGRES_HOST', 'odoo'),
    'db_port': os.getenv('POSTGRES_PORT', '5432'),
    'db_user': os.getenv('POSTGRES_USER', 'odoo'),
    'db_password': os.getenv('POSTGRES_PASSWORD', ''),
    'db_sslmode': os.getenv('POSTGRES_SSL_MODE', 'disable')
}

# Global variable to track termination signals
TERMINATED: bool = False


def signal_handler(signum: int, frame: Optional[FrameType]) -> None:
    """Handle system signals for proper cleanup.

    Args:
        signum (int): The signal number received.
        frame (Optional[FrameType]): The current stack frame.
    """
    global TERMINATED
    print(f"Received signal {signum}, terminating gracefully.", file=sys.stderr)
    TERMINATED = True
    sys.exit(1)


def ensure_config_file_exists() -> None:
    """Ensure the configuration file exists and contains an [options] section."""
    dir_name = os.path.dirname(CONFIG_FILE_PATH)
    os.makedirs(dir_name, exist_ok=True)
    try:
        with open(LOCK_FILE_PATH, 'a', encoding='utf-8') as lockfile:
            fcntl.flock(lockfile.fileno(), fcntl.LOCK_EX)
<<<<<<< HEAD
            fd: int = os.open(CONFIG_FILE_PATH, os.O_RDWR | os.O_CREAT)
            with os.fdopen(fd, 'r+', encoding='utf-8') as configfile:
=======
            with open(CONFIG_FILE_PATH, 'a+', encoding='utf-8') as configfile:
>>>>>>> 1417ddd5
                configfile.seek(0)
                content: str = configfile.read()
                if '[options]' not in content:
                    configfile.seek(0)
                    configfile.write('[options]\n' + content)
                    configfile.truncate()
                    configfile.flush()
                    os.fsync(configfile.fileno())
                    print(
                        "Config file created with [options] section." if not content else
                        "Added [options] section to existing config file.",
                        file=sys.stderr,
                    )
            fcntl.flock(lockfile.fileno(), fcntl.LOCK_UN)
    except OSError as e:
        print(f"Error accessing config file: {e}", file=sys.stderr)
        sys.exit(1)


def read_config_lines() -> List[str]:
    """Read the configuration file and return its content as a list of lines."""
    try:
        with open(LOCK_FILE_PATH, 'a', encoding='utf-8') as lockfile:
            fcntl.flock(lockfile.fileno(), fcntl.LOCK_SH)
            with open(CONFIG_FILE_PATH, 'r', encoding='utf-8') as configfile:
                lines = configfile.readlines()
            fcntl.flock(lockfile.fileno(), fcntl.LOCK_UN)
            return lines
    except OSError as e:
        print(f"Error reading config file: {e}", file=sys.stderr)
        sys.exit(1)


def write_config_lines(lines: List[str]) -> None:
    """Write the given lines to the configuration file.

    Args:
        lines (List[str]): The list of lines to write to the config file.

    Raises:
        SystemExit: If the configuration file cannot be written.
    """
    dir_name = os.path.dirname(CONFIG_FILE_PATH)
    os.makedirs(dir_name, exist_ok=True)
    temp_fd, temp_path = tempfile.mkstemp(dir=dir_name)
    try:
        with os.fdopen(temp_fd, 'w', encoding='utf-8') as tmpfile:
            tmpfile.writelines(lines)
            tmpfile.flush()
            os.fsync(tmpfile.fileno())
        with open(LOCK_FILE_PATH, 'a', encoding='utf-8') as lockfile:
            fcntl.flock(lockfile.fileno(), fcntl.LOCK_EX)
            os.replace(temp_path, CONFIG_FILE_PATH)
<<<<<<< HEAD
            try:
                dir_fd = os.open(dir_name, os.O_DIRECTORY)
                os.fsync(dir_fd)
            finally:
                try:
                    os.close(dir_fd)
                except Exception:
                    pass
=======
>>>>>>> 1417ddd5
            fcntl.flock(lockfile.fileno(), fcntl.LOCK_UN)
    except OSError as e:
        print(f"Error writing to config file: {e}", file=sys.stderr)
        sys.exit(1)
    finally:
        try:
            os.remove(temp_path)
        except FileNotFoundError:
            pass


def remove_commented_option(lines: List[str], key: str) -> None:
    """Remove lines with commented out options matching the given key.

    Args:
        lines (List[str]): The list of lines to process.
        key (str): The option key to search for and remove if commented out.
    """
    pattern = re.compile(rf'^\s*[;#]\s*{re.escape(key)}\s*=.*$')
    indices_to_remove: List[int] = []
    for idx, line in enumerate(lines):
        if pattern.match(line):
            indices_to_remove.append(idx)
    for idx in reversed(indices_to_remove):
        del lines[idx]


def set_defaults() -> None:
    """Set default configuration values without destroying the existing file."""
    lines: List[str] = read_config_lines()
    options_section_found: bool = False
    updated: bool = False

    # Remove commented out options
    for key in DEFAULTS.keys():
        remove_commented_option(lines, key)

    # Process the lines and update or add defaults
    new_lines: List[str] = []
    in_options_section: bool = False
    keys_set: Dict[str, bool] = {key: False for key in DEFAULTS.keys()}

    for line in lines:
        stripped_line = line.strip()
        if stripped_line.startswith('['):
            # Check if we are entering or leaving the [options] section
            in_options_section = stripped_line.lower() == '[options]'
            if in_options_section:
                options_section_found = True
        elif in_options_section and '=' in line and not line.strip().startswith((';', '#')):
            # Parse the key in the current line
            key_in_line = line.split('=', 1)[0].strip()
            if key_in_line in DEFAULTS:
                # Update the value if it's different
                value_in_line = line.split('=', 1)[1].strip()
                if value_in_line != DEFAULTS[key_in_line]:
                    line = f"{key_in_line} = {DEFAULTS[key_in_line]}\n"
                    updated = True
                keys_set[key_in_line] = True
        new_lines.append(line)

    # If options section was not found, create it
    if not options_section_found:
        new_lines.insert(0, '[options]\n')
        in_options_section = True
        options_section_found = True

    # Add any missing defaults
    if in_options_section:
        for key, value in DEFAULTS.items():
            if not keys_set[key]:
                new_lines.append(f"{key} = {value}\n")
                updated = True

    if updated:
        write_config_lines(new_lines)
        print("Defaults have been set and written to config file.", file=sys.stderr)
    else:
        print("No defaults were changed.", file=sys.stderr)


def get_config(section: str, key: str) -> None:
    """Get a configuration value.

    Args:
        section (str): The configuration section.
        key (str): The configuration key.

    Raises:
        SystemExit: If the section or key does not exist.
    """
    lines: List[str] = read_config_lines()
    in_section: bool = False
    value_found: bool = False
    for line in lines:
        stripped_line = line.strip()
        if stripped_line.startswith('['):
            in_section = stripped_line.strip('[]').lower() == section.lower()
        elif in_section and '=' in line and not line.strip().startswith((';', '#')):
            key_in_line = line.split('=', 1)[0].strip()
            if key_in_line == key:
                value = line.split('=', 1)[1].strip()
                print(value)
                value_found = True
                break
    if not value_found:
        print(f"Error: Key '{key}' not found in section '{section}'", file=sys.stderr)
        sys.exit(1)


def set_config(section: str, key: str, value: str) -> None:
    """Set a configuration value.

    Args:
        section (str): The configuration section.
        key (str): The configuration key.
        value (str): The configuration value.

    Raises:
        SystemExit: If the configuration file cannot be written.
    """
    lines: List[str] = read_config_lines()
    section_found: bool = False
    in_section: bool = False
    key_set: bool = False

    # Remove commented out option
    remove_commented_option(lines, key)

    new_lines: List[str] = []
    for line in lines:
        stripped_line = line.strip()
        if stripped_line.startswith('['):
            in_section = stripped_line.strip('[]').lower() == section.lower()
            if in_section:
                section_found = True
        elif in_section and '=' in line and not line.strip().startswith((';', '#')):
            key_in_line = line.split('=', 1)[0].strip()
            if key_in_line == key:
                line = f"{key} = {value}\n"
                key_set = True
        new_lines.append(line)

    if not section_found:
        # Add the section at the end
        new_lines.append(f'[{section}]\n')
        new_lines.append(f"{key} = {value}\n")
        print(f"Added new section [{section}] with {key} = {value}", file=sys.stderr)
    elif not key_set:
        # Add the key=value at the end of the section
        # Find where the section ends
        insert_idx = None
        for idx, line in enumerate(new_lines):
            stripped_line = line.strip()
            if stripped_line.startswith('['):
                if stripped_line.strip('[]').lower() == section.lower():
                    # Find the end of the section
                    insert_idx = idx + 1
                    while insert_idx < len(new_lines) and not new_lines[insert_idx].strip().startswith('['):
                        insert_idx += 1
                    break
        if insert_idx is not None:
            new_lines.insert(insert_idx, f"{key} = {value}\n")
        else:
            new_lines.append(f"{key} = {value}\n")
        print(f"Added {key} = {value} to section [{section}]", file=sys.stderr)

    write_config_lines(new_lines)
    print(f"Config [{section}] {key} = {value} has been written to file.", file=sys.stderr)


def set_admin_password(password: str) -> None:
    """Set the admin (master) password in the configuration file.

    Args:
        password (str): The admin password.
    """
    set_config('options', 'admin_passwd', password)
    print("Admin password has been set.", file=sys.stderr)


def get_redis_defaults() -> Dict[str, Optional[str]]:
    """Compute and return Redis defaults.

    Returns:
        Dict[str, Optional[str]]: The Redis configuration defaults.
    """
    redis_ssl_env: str = os.getenv('REDIS_SSL', 'false')
    redis_ssl: bool = redis_ssl_env.lower() in ['true', '1', 'yes']
    redis_ssl_ca_certs: Optional[str] = (
        "/etc/ssl/certs/ca-certificates.crt" if redis_ssl else None
    )
    return {
        'redis_session': 'true',
        'redis_host': os.getenv('REDIS_HOST', 'redis'),
        'redis_port': os.getenv('REDIS_PORT', '6379'),
        'redis_expire': '432000',
        'redis_username': 'default',
        'redis_password': os.getenv('REDIS_PASSWORD', ''),
        'redis_ssl_ca_certs': redis_ssl_ca_certs
    }


def set_redis_configuration() -> None:
    """Set Redis configuration values in the configuration file."""
    redis_defaults: Dict[str, Optional[str]] = get_redis_defaults()
    for key, value in redis_defaults.items():
        if value is not None:
            set_config('options', key, value)
    print("Redis settings have been set in the configuration file.", file=sys.stderr)


def parse_args() -> argparse.Namespace:
    """Parse command-line arguments.

    Returns:
        argparse.Namespace: The parsed arguments.
    """
    parser: argparse.ArgumentParser = argparse.ArgumentParser(
        description="Manage the odoo.conf configuration file")

    parser.add_argument('--defaults', action='store_true',
                        help='Set default configuration values')

    subparsers = parser.add_subparsers(dest='command')

    # 'get' command
    get_parser = subparsers.add_parser('get', help='Get a configuration value')
    get_parser.add_argument('section', type=str, help='Configuration section')
    get_parser.add_argument('key', type=str, help='Configuration key')

    # 'set' command
    set_parser = subparsers.add_parser('set', help='Set a configuration value')
    set_parser.add_argument('section', type=str, help='Configuration section')
    set_parser.add_argument('key', type=str, help='Configuration key')
    set_parser.add_argument('value', type=str, help='Configuration value')

    # '--set-admin-password' option
    parser.add_argument('--set-admin-password', nargs='?', const=True,
                        help='Set the admin password from environment or provided value')

    # '--set-redis-config' option
    parser.add_argument('--set-redis-config', action='store_true',
                        help='Set Redis keys in the configuration file from environment or defaults')

    return parser.parse_args()


def show_config_file() -> None:
    """Display the content of the configuration file."""
    try:
        with open(CONFIG_FILE_PATH, 'r', encoding='utf-8') as configfile:
            print('## odoo_config: Use --help for usage information\n')
            print(configfile.read())
    except OSError as e:
        print(f"Error reading config file: {e}", file=sys.stderr)
        sys.exit(1)


def main() -> None:
    """Main function to handle different commands."""
    signal.signal(signal.SIGINT, signal_handler)
    signal.signal(signal.SIGTERM, signal_handler)
    args: argparse.Namespace = parse_args()

    ensure_config_file_exists()

    if args.defaults:
        set_defaults()
    elif args.command == 'get':
        get_config(args.section, args.key)
    elif args.command == 'set':
        set_config(args.section, args.key, args.value)
    elif args.set_admin_password is not None:
        if args.set_admin_password is True:
            # Set from environment variable if no argument is passed
            password_env: Optional[str] = os.getenv('ODOO_MASTER_PASSWORD')
            if not password_env:
                print("Error: Environment variable ODOO_MASTER_PASSWORD is not set or empty.", file=sys.stderr)
                sys.exit(1)
            password: str = password_env
        else:
            # Set from the argument
            password: str = args.set_admin_password
            env_password: Optional[str] = os.getenv('ODOO_MASTER_PASSWORD')
            if env_password and env_password != password:
                print("Warning: Provided password does not match the environment variable ODOO_MASTER_PASSWORD.", file=sys.stderr)
        set_admin_password(password)
    elif args.set_redis_config:
        set_redis_configuration()
    else:
        show_config_file()


if __name__ == '__main__':
    main()<|MERGE_RESOLUTION|>--- conflicted
+++ resolved
@@ -72,12 +72,8 @@
     try:
         with open(LOCK_FILE_PATH, 'a', encoding='utf-8') as lockfile:
             fcntl.flock(lockfile.fileno(), fcntl.LOCK_EX)
-<<<<<<< HEAD
             fd: int = os.open(CONFIG_FILE_PATH, os.O_RDWR | os.O_CREAT)
             with os.fdopen(fd, 'r+', encoding='utf-8') as configfile:
-=======
-            with open(CONFIG_FILE_PATH, 'a+', encoding='utf-8') as configfile:
->>>>>>> 1417ddd5
                 configfile.seek(0)
                 content: str = configfile.read()
                 if '[options]' not in content:
@@ -131,7 +127,6 @@
         with open(LOCK_FILE_PATH, 'a', encoding='utf-8') as lockfile:
             fcntl.flock(lockfile.fileno(), fcntl.LOCK_EX)
             os.replace(temp_path, CONFIG_FILE_PATH)
-<<<<<<< HEAD
             try:
                 dir_fd = os.open(dir_name, os.O_DIRECTORY)
                 os.fsync(dir_fd)
@@ -140,8 +135,6 @@
                     os.close(dir_fd)
                 except Exception:
                     pass
-=======
->>>>>>> 1417ddd5
             fcntl.flock(lockfile.fileno(), fcntl.LOCK_UN)
     except OSError as e:
         print(f"Error writing to config file: {e}", file=sys.stderr)
